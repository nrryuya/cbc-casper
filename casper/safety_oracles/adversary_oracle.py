"""The adversary oracle module ... """
from casper.safety_oracles.adversary_models.model_bet import ModelBet
from casper.safety_oracles.adversary_models.adversary import Adversary
from casper.safety_oracles.abstract_oracle import AbstractOracle
import casper.utils as utils


class AdversaryOracle(AbstractOracle):
    """Runs an lower bound adversary to check safety on some estimate."""

    # We say candidate_estimate is 0, other is 1
    CAN_ESTIMATE = 0
    ADV_ESTIMATE = 1

    def __init__(self, candidate_estimate, view, validator_set):
        if candidate_estimate is None:
            raise Exception("cannot decide if safe without an estimate")

        self.candidate_estimate = candidate_estimate
        self.view = view
        self.validator_set = validator_set

    def get_messages_and_viewables(self):
        """Converts some current view to binary to make reasoning about viewables easier."""

        recent_messages = dict()
        viewables = dict()

        # For some validator ...
        for validator in self.validator_set:
            # ... if nothing is seen from validator, assume the worst ...
            if validator not in self.view.latest_messages:
                recent_messages[validator] = ModelBet(AdversaryOracle.ADV_ESTIMATE, validator)
                viewables[validator] = dict()

            # If their most recent messages conflicts w/ estimate,
            # again working with adversary.
            elif self.candidate_estimate.conflicts_with(self.view.latest_messages[validator]):
                recent_messages[validator] = ModelBet(AdversaryOracle.ADV_ESTIMATE, validator)
                viewables[validator] = dict()

            # Else, they are currently voting on the candidate estimate
            else:
<<<<<<< HEAD
                # These are the validators who are voting with the candidate_estimate.
=======
>>>>>>> b977ada8
                recent_messages[validator] = ModelBet(AdversaryOracle.CAN_ESTIMATE, validator)

                val_latest_message = self.view.latest_messages[validator]
                # Now, build their viewables
                viewables[validator] = dict()
<<<<<<< HEAD

                validator_latest_justification = self.view.latest_messages[validator].justification
                # now construct the messages that they can see from other validators
                for val2 in self.validator_set:
                    # if they have seen nothing from some validator, assume the worst
                    # NOTE: This may not be necessary, might be possible to do a free
                    # block check here? see issue #44
                    if val2 not in validator_latest_justification.latest_messages:
=======
                for val2 in self.validator_set:
                    # if they have seen nothing from some validator, assume the worst
                    if val2 not in val_latest_message.justification.latest_messages:
>>>>>>> b977ada8
                        viewables[validator][val2] = ModelBet(AdversaryOracle.ADV_ESTIMATE, val2)
                        continue

                    # If they have seen something from other validators, do a free block check
                    # If there is a free block, assume they will see that (side-effects free!)
<<<<<<< HEAD
                    val2_msg_in_v_view = validator_latest_justification.latest_messages[val2]
=======
                    val2_msg_in_v_view = val_latest_message.justification.latest_messages[val2]
>>>>>>> b977ada8
                    if utils.exists_free_message(
                            self.candidate_estimate,
                            val2,
                            val2_msg_in_v_view.sequence_number,
                            self.view
                    ):
                        viewables[validator][val2] = ModelBet(AdversaryOracle.ADV_ESTIMATE, val2)
                    else:
                        viewables[validator][val2] = ModelBet(AdversaryOracle.CAN_ESTIMATE, val2)

        return recent_messages, viewables

    def check_estimate_safety(self):
        """Check the safety of the estimate."""

        recent_messages, viewables = self.get_messages_and_viewables()

        adversary = Adversary(self.CAN_ESTIMATE, recent_messages, viewables, self.validator_set)
        attack_success, _, _ = adversary.ideal_network_attack()

        if attack_success:
            return 0, 0

        # Because the adversary tells us nothing about validators that need to equivocate,
        # assume the worst.
        return min(self.validator_set.validator_weights()), 1<|MERGE_RESOLUTION|>--- conflicted
+++ resolved
@@ -41,39 +41,21 @@
 
             # Else, they are currently voting on the candidate estimate
             else:
-<<<<<<< HEAD
-                # These are the validators who are voting with the candidate_estimate.
-=======
->>>>>>> b977ada8
                 recent_messages[validator] = ModelBet(AdversaryOracle.CAN_ESTIMATE, validator)
 
                 val_latest_message = self.view.latest_messages[validator]
                 # Now, build their viewables
                 viewables[validator] = dict()
-<<<<<<< HEAD
 
-                validator_latest_justification = self.view.latest_messages[validator].justification
-                # now construct the messages that they can see from other validators
-                for val2 in self.validator_set:
-                    # if they have seen nothing from some validator, assume the worst
-                    # NOTE: This may not be necessary, might be possible to do a free
-                    # block check here? see issue #44
-                    if val2 not in validator_latest_justification.latest_messages:
-=======
                 for val2 in self.validator_set:
                     # if they have seen nothing from some validator, assume the worst
                     if val2 not in val_latest_message.justification.latest_messages:
->>>>>>> b977ada8
                         viewables[validator][val2] = ModelBet(AdversaryOracle.ADV_ESTIMATE, val2)
                         continue
 
                     # If they have seen something from other validators, do a free block check
                     # If there is a free block, assume they will see that (side-effects free!)
-<<<<<<< HEAD
-                    val2_msg_in_v_view = validator_latest_justification.latest_messages[val2]
-=======
                     val2_msg_in_v_view = val_latest_message.justification.latest_messages[val2]
->>>>>>> b977ada8
                     if utils.exists_free_message(
                             self.candidate_estimate,
                             val2,
