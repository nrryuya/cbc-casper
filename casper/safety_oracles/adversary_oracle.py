--- conflicted
+++ resolved
@@ -55,13 +55,8 @@
 
                     # If they have seen something from other validators, do a free block check
                     # If there is a free block, assume they will see that (side-effects free!)
-<<<<<<< HEAD
-                    message_header = val_latest_message.justification[val2]
-                    val2_msg_in_v_view = self.view.justified_messages[message_header]
-=======
-                    message_hash = val_latest_message.justification.latest_messages[val2]
+                    message_hash = val_latest_message.justification[val2]
                     val2_msg_in_v_view = self.view.justified_messages[message_hash]
->>>>>>> 0611916c
                     if utils.exists_free_message(
                             self.candidate_estimate,
                             val2,
