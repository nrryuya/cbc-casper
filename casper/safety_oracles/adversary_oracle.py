--- conflicted
+++ resolved
@@ -41,22 +41,12 @@
 
             # Else, they are currently voting on the candidate estimate
             else:
-<<<<<<< HEAD
-=======
-<<<<<<< HEAD
-=======
->>>>>>> 008b0db7
                 # These are the validators who are voting with the candidate_estimate.
->>>>>>> chore/plot_tool_cleanup
                 recent_messages[validator] = ModelBet(AdversaryOracle.CAN_ESTIMATE, validator)
 
                 # Now, build their viewables
                 viewables[validator] = dict()
-<<<<<<< HEAD
-                for val2 in self.validator_set:
-                    # if they have seen nothing from some validator, assume the worst
-                    if val2 not in val_latest_message.justification.latest_messages:
-=======
+
                 validator_latest_justification = self.view.latest_messages[validator].justification
                 # now construct the messages that they can see from other validators
                 for val2 in self.validator_set:
@@ -64,17 +54,11 @@
                     # NOTE: This may not be necessary, might be possible to do a free
                     # block check here? see issue #44
                     if val2 not in validator_latest_justification.latest_messages:
->>>>>>> chore/plot_tool_cleanup
                         viewables[validator][val2] = ModelBet(AdversaryOracle.ADV_ESTIMATE, val2)
                         continue
 
                     # If they have seen something from other validators, do a free block check
                     # If there is a free block, assume they will see that (side-effects free!)
-<<<<<<< HEAD
-                    val2_msg_in_v_view = val_latest_message.justification.latest_messages[val2]
-                    if utils.exists_free_message(self.candidate_estimate,
-                                                 val2, val2_msg_in_v_view.sequence_number, self.view):
-=======
                     val2_msg_in_v_view = validator_latest_justification.latest_messages[val2]
                     if utils.exists_free_message(
                             self.candidate_estimate,
@@ -82,7 +66,6 @@
                             val2_msg_in_v_view.sequence_number,
                             self.view
                     ):
->>>>>>> chore/plot_tool_cleanup
                         viewables[validator][val2] = ModelBet(AdversaryOracle.ADV_ESTIMATE, val2)
                     else:
                         viewables[validator][val2] = ModelBet(AdversaryOracle.CAN_ESTIMATE, val2)
@@ -92,12 +75,8 @@
     def check_estimate_safety(self):
         """Check the safety of the estimate."""
 
-<<<<<<< HEAD
         recent_messages, viewables = self.get_messages_and_viewables()
 
-=======
-        recent_messages, viewables = self.get_recent_messages_and_viewables()
->>>>>>> chore/plot_tool_cleanup
         adversary = Adversary(self.CAN_ESTIMATE, recent_messages, viewables, self.validator_set)
         attack_success, _, _ = adversary.ideal_network_attack()
 
