"""The clique oracle module ... """
import itertools
import networkx as nx
from casper.safety_oracles.abstract_oracle import AbstractOracle

import casper.utils as utils


class CliqueOracle(AbstractOracle):
    """A clique safety oracle detecting safety from validators committed to an estimate."""

    def __init__(self, candidate_estimate, view, validator_set):
        if candidate_estimate is None:
            raise Exception("cannot decide if safe without an estimate")

        self.candidate_estimate = candidate_estimate
        self.view = view
        self.validator_set = validator_set
        # Only consider validators whose messages are compatable w/ candidate_estimate.
        self.with_candidate = {
            v for v in self.validator_set if v in self.view.latest_messages and
            not self.candidate_estimate.conflicts_with(self.view.latest_messages[v])
        }

    def _collect_edges(self):
        edges = []
        # For each pair of validators, val1, val2, add an edge if:
        for val1, val2 in itertools.combinations(self.with_candidate, 2):
            # the latest message val1 has seen from val2 is on the candidate estimate,
            v1_msg = self.view.latest_messages[val1]
            if val2 not in v1_msg.justification:
                continue

<<<<<<< HEAD
            message_header = v1_msg.justification[val2]
            v2_msg_in_v1_view = self.view.justified_messages[message_header]
=======
            message_hash = v1_msg.justification.latest_messages[val2]
            v2_msg_in_v1_view = self.view.justified_messages[message_hash]
>>>>>>> 0611916c
            if self.candidate_estimate.conflicts_with(v2_msg_in_v1_view):
                continue

            # the latest block val2 has seen from val1 is on the candidate estimate
            v2_msg = self.view.latest_messages[val2]
            if val1 not in v2_msg.justification:
                continue

<<<<<<< HEAD
            message_header = v2_msg.justification[val1]
            v1_msg_in_v2_view = self.view.justified_messages[message_header]
=======
            message_hash = v2_msg.justification.latest_messages[val1]
            v1_msg_in_v2_view = self.view.justified_messages[message_hash]
>>>>>>> 0611916c
            if self.candidate_estimate.conflicts_with(v1_msg_in_v2_view):
                continue

            # there are no blocks from val2, that val1 has not seen;
            # that might change validators' estimate.
            if utils.exists_free_message(self.candidate_estimate, val2,
                                         v2_msg_in_v1_view.sequence_number, self.view):
                continue

            # and if there are no blocks from val1, that val2 has not seen,
            # that might change val2's estimate.
            if utils.exists_free_message(self.candidate_estimate, val1,
                                         v1_msg_in_v2_view.sequence_number, self.view):
                continue

            edges.append((val1, val2))

        return edges

    # Find biggest set of validators that
    # a) each of their latest messages is on the candidate_estimate
    # b) each of them have seen from eachother a latest message on the candidate_estimate
    # c) none of them can see a new message from another not on the candidate_estimate
    # NOTE: if biggest clique can easily be determined to be < 50% by weight, will
    #       return with empty set and 0 weight.
    def find_biggest_clique(self):
        """Finds the biggest clique of validators committed to target estimate."""

        # Do not have safety if less than half have candidate_estimate.
        if self.validator_set.weight(self.with_candidate) < self.validator_set.weight() / 2:
            return set(), 0

        edges = self._collect_edges()
        graph = nx.Graph()
        graph.add_edges_from(edges)
        cliques = nx.find_cliques(graph)

        max_clique = []
        max_weight = 0
        for clique in cliques:
            test_weight = utils.get_weight(clique)
            if test_weight > max_weight:
                max_clique = clique
                max_weight = test_weight

        return set(max_clique), max_weight

    def check_estimate_safety(self):
        """Returns lower bound on amount of fault tolerance some estimate has."""

        biggest_clique, clique_weight = self.find_biggest_clique()

        # Minumum amount of weight that has to equivocate.
        fault_tolerance = 2 * clique_weight - self.validator_set.weight()

        if fault_tolerance <= 0:
            return 0, 0

        # Minimum number of validators that need to equivocate.
        equivocating = set()
        clique_weights = {v.weight for v in biggest_clique}

        # Round to stop issues w/ floating point rounding.
        while round(sum(equivocating), 2) < round(fault_tolerance, 2):
            equivocating.add(max(clique_weights.difference(equivocating)))

        # Return the number of faults we can tolerate, which is one less
        # than the number that need to equivocate.
        return fault_tolerance, len(equivocating) - 1<|MERGE_RESOLUTION|>--- conflicted
+++ resolved
@@ -31,13 +31,8 @@
             if val2 not in v1_msg.justification:
                 continue
 
-<<<<<<< HEAD
-            message_header = v1_msg.justification[val2]
-            v2_msg_in_v1_view = self.view.justified_messages[message_header]
-=======
-            message_hash = v1_msg.justification.latest_messages[val2]
+            message_hash = v1_msg.justification[val2]
             v2_msg_in_v1_view = self.view.justified_messages[message_hash]
->>>>>>> 0611916c
             if self.candidate_estimate.conflicts_with(v2_msg_in_v1_view):
                 continue
 
@@ -46,13 +41,8 @@
             if val1 not in v2_msg.justification:
                 continue
 
-<<<<<<< HEAD
-            message_header = v2_msg.justification[val1]
-            v1_msg_in_v2_view = self.view.justified_messages[message_header]
-=======
-            message_hash = v2_msg.justification.latest_messages[val1]
+            message_hash = v2_msg.justification[val1]
             v1_msg_in_v2_view = self.view.justified_messages[message_hash]
->>>>>>> 0611916c
             if self.candidate_estimate.conflicts_with(v1_msg_in_v2_view):
                 continue
 
