--- conflicted
+++ resolved
@@ -110,14 +110,8 @@
         while round(sum(equivocating), 2) < round(fault_tolerance, 2):
             equivocating.add(max(clique_weights.difference(equivocating)))
 
-<<<<<<< HEAD
             # Return the number of faults we can tolerate, which is one less
             # than the number that need to equivocate.
             return fault_tolerance, len(equivocating) - 1
 
         return 0, 0
-=======
-        # Return the number of faults we can tolerate, which is one less
-        # than the number that need to equivocate.
-        return fault_tolerance, len(equivocating) - 1
->>>>>>> 0a663ca2
