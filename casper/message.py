"""The message module defines an abstract message class  """
import random as r


class Message(object):
    """Message/bet data structure for blockchain consensus"""
    def __eq__(self, message):
        if message is None:
            return False
        return self.header == message.header


    def __ne__(self, message):
        return not self.__eq__(message)

    def __init__(self, estimate, justification, sender, sequence_number, display_height):
<<<<<<< HEAD
        assert isinstance(justification, dict), "expected justification a Justification!"

        # set the necessary variables
=======
        assert isinstance(justification, Justification), "expected justification a Justification!"
>>>>>>> 5b82fdc1
        self.sender = sender
        self.estimate = estimate
        self.justification = justification
        self.sequence_number = sequence_number
        self.display_height = display_height
        self.header = r.random()

    def __hash__(self):
        # NOTE: This does not work once validators have the ability to equivocate!
        return hash(str(self.header))

    def conflicts_with(self, message):
        '''Must be implemented by child class'''
        raise NotImplementedError<|MERGE_RESOLUTION|>--- conflicted
+++ resolved
@@ -14,13 +14,8 @@
         return not self.__eq__(message)
 
     def __init__(self, estimate, justification, sender, sequence_number, display_height):
-<<<<<<< HEAD
         assert isinstance(justification, dict), "expected justification a Justification!"
 
-        # set the necessary variables
-=======
-        assert isinstance(justification, Justification), "expected justification a Justification!"
->>>>>>> 5b82fdc1
         self.sender = sender
         self.estimate = estimate
         self.justification = justification
