--- conflicted
+++ resolved
@@ -12,9 +12,7 @@
 
 
 class Validator:
-<<<<<<< HEAD
-    """The validator's state is a function of its view and name alone (along w/ global variables).
-    However, for performance's sake the validator also stores."""
+    """A validator has a view from which it generates new messages and detects finalized blocks."""
     def __init__(self, name, weight):
         if name is None:
             raise ValueError("Validator name must be defined.")
@@ -23,10 +21,6 @@
         if weight < 0:
             raise ValueError("Validator weight cannot be less than 0.")
 
-=======
-    """A validator has a view from which it generates new messages and detects finalized blocks."""
-    def __init__(self, name):
->>>>>>> 5994ee0b
         self.name = name
         self.weight = weight
         self.view = View(set())
