"""The view module ... """

class AbstractView(object):
    """A set of seen messages. For performance, also stores a dict of most recent messages."""
    def __init__(self, messages=None):
        # now for some assignment...
        if messages is None:
            messages = set()

        self.add_messages(messages)

        self.justified_messages = dict()            # message hash => message
        self.pending_messages = dict()              # message hash => message

        self.missing_message_dependencies = dict()  # message hash => set(message hashes)
        self.dependents_of_message = dict()         # message hash => list(message hashes)

        self.latest_messages = dict()               # validator => message

    def justification(self):
        """Returns the headers of latest message seen from other validators."""
        latest_message_headers = dict()
        for validator in self.latest_messages:
            latest_message_headers[validator] = self.latest_messages[validator].hash
        return latest_message_headers


    def missing_messages_in_justification(self, message):
        """Returns the set of not seen messages hashes from the justification of a message"""
        return {
            message_hash for message_hash in message.justification.values()
            if message_hash not in self.justified_messages
        }

    def estimate(self):
        '''Must be defined in child class.
        Returns estimate based on current messages in the view'''
        pass

    def update_safe_estimates(self, validator_set):
        '''Must be defined in child class.'''
        pass

    def make_new_message(self, validator):
        justification = self.justification()
        estimate = self.estimate()
        sequence_number = self._next_sequence_number(validator)
        display_height = self._next_display_height()

        new_message = self.Message(
            estimate,
            justification,
            validator,
            sequence_number,
            display_height
        )
        self.add_messages(set([new_message]))
        assert new_message.hash in self.justified_messages  # sanity check

        return new_message

    def add_messages(self, showed_messages):
        """Adds a set of newly received messages to pending or justified"""
        for message in showed_messages:
            if message.hash in self.pending_messages or message.hash in self.justified_messages:
                continue

            missing_message_hashes = self.missing_messages_in_justification(message)
            if not any(missing_message_hashes):
                self.mark_message_as_fully_received(message)
                self.resolve_waiting_messages(message)
                continue

            self.pending_messages[message.hash] = message
            self._track_missing_messages(message, missing_message_hashes)

    def resolve_waiting_messages(self, message):
        """Given a new message, resolve all messages that are waiting for it to be justified"""
        if message.hash not in self.dependents_of_message:
            return

        for dependent_hash in self.dependents_of_message[message.hash]:
            # sanity check!
            assert message.hash in self.missing_message_dependencies[dependent_hash]

            self.missing_message_dependencies[dependent_hash].remove(message.hash)

            if not any(self.missing_message_dependencies[dependent_hash]):
                new_message = self.pending_messages[dependent_hash]
                self.resolve_waiting_messages(new_message)

                self.mark_message_as_fully_received(new_message)

        del self.dependents_of_message[message.hash]

    def mark_message_as_fully_received(self, message):
        """Must be defined in child class
        Adds a message with all messages in justification received to view"""
        self._add_to_latest_messages(message)
        self._add_justified_remove_pending(message)

    def _add_to_latest_messages(self, message):
        # update views most recently seen messages
        if message.sender not in self.latest_messages:
            self.latest_messages[message.sender] = message
        elif self.latest_messages[message.sender].sequence_number < message.sequence_number:
            self.latest_messages[message.sender] = message

    def _add_justified_remove_pending(self, message):
        self.justified_messages[message.hash] = message
        if message.hash in self.missing_message_dependencies:
            del self.missing_message_dependencies[message.hash]
        if message.hash in self.pending_messages:
            del self.pending_messages[message.hash]

    def _track_missing_messages(self, message, missing_message_hashes):
        for missing_message_hash in missing_message_hashes:
            if missing_message_hash not in self.dependents_of_message:
                self.dependents_of_message[missing_message_hash] = []

            self.dependents_of_message[missing_message_hash].append(message.hash)
            self.missing_message_dependencies[message.hash] = missing_message_hashes

<<<<<<< HEAD
    def add_to_justified_messages(self, message):
        """Must be defined in child class
        Adds a message with all messages in justification recieved to view"""
        raise NotImplementedError

    def estimate(self):
        '''Must be defined in child class.
        Returns estimate based on current messages in the view'''
        raise NotImplementedError

    def make_new_message(self, validator):
        '''Must be defined in child class.'''
        raise NotImplementedError

    def update_safe_estimates(self, validator_set):
        '''Must be defined in child class.'''
        raise NotImplementedError
=======
    def _next_sequence_number(self, validator):
        """Returns the sequence number for the next message from a validator"""
        if validator not in self.latest_messages:
            return 0

        return self.latest_messages[validator].sequence_number + 1

    def _next_display_height(self):
        """Returns the display height for a message created in this view"""
        if not any(self.latest_messages):
            return 0

        max_height = max(
            self.latest_messages[validator].display_height
            for validator in self.latest_messages
        )
        return max_height + 1
>>>>>>> 59a84988
<|MERGE_RESOLUTION|>--- conflicted
+++ resolved
@@ -121,25 +121,6 @@
             self.dependents_of_message[missing_message_hash].append(message.hash)
             self.missing_message_dependencies[message.hash] = missing_message_hashes
 
-<<<<<<< HEAD
-    def add_to_justified_messages(self, message):
-        """Must be defined in child class
-        Adds a message with all messages in justification recieved to view"""
-        raise NotImplementedError
-
-    def estimate(self):
-        '''Must be defined in child class.
-        Returns estimate based on current messages in the view'''
-        raise NotImplementedError
-
-    def make_new_message(self, validator):
-        '''Must be defined in child class.'''
-        raise NotImplementedError
-
-    def update_safe_estimates(self, validator_set):
-        '''Must be defined in child class.'''
-        raise NotImplementedError
-=======
     def _next_sequence_number(self, validator):
         """Returns the sequence number for the next message from a validator"""
         if validator not in self.latest_messages:
@@ -156,5 +137,4 @@
             self.latest_messages[validator].display_height
             for validator in self.latest_messages
         )
-        return max_height + 1
->>>>>>> 59a84988
+        return max_height + 1