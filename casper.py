'''
Casper PoC: Correct-by-construction asynchronous binary consensus.

Note that comments marked with "#########....#########"" barriers are probably
conceptually important Other comments may be conceptually important but are
mostly for code comprehension Note that not all comments have been marked up in
this manner, yet... :)
'''

import sys

import casper.settings as s
from casper.network import Network
from casper.safety_oracles.clique_oracle import CliqueOracle
import casper.utils as utils
import casper.presets as presets
from casper.simulation_utils import (
    generate_random_validator_set
)


def main():
    mode = sys.argv[1]
    if mode not in ["rand", "rrob", "full", "nofinal"]:
        print(
            "\nusage: 'kernprof -l casper.py (rand | rrob | full | nofinal)'\n"
        )
        return
    msg_gen = presets.message_maker(mode)

    vs = generate_random_validator_set()
    print("WEIGHTS: {0}".format(s.validator_weights()))

    network = Network()
    network.random_initialization()
    network.report()

    blockchain = []
    communications = []
    safe_blocks = set()
    node_ft = dict()

    iterator = 0
    while True:
        iterator += 1

        message_paths = msg_gen()

        sending_validators = {i for i, j in message_paths}
        affected_validators = {j for i, j in message_paths}

        # Get the most recent messages from sending validators
        old_messages = {}
        for sender in sending_validators:
            # We assume here that validators all have a most recent message
            old_messages[sender] = network.validators[sender].my_latest_message()

        # Send these messages to the respective recieving validators
        for sender, reciever in message_paths:
            network.propagate_message_to_validator(old_messages[sender], reciever)

        # Have recieving/affected validators make new blocks
        new_messages = {}
        for v in affected_validators:
            new_message = network.get_message_from_validator(v)
            new_messages[v] = new_message
            # Update display to show this new message properly
            if new_message.estimate is not None:
                blockchain.append([new_message, new_message.estimate])

            # Have validators try to find newly finalized blocks
            curr = new_message
            last_finalized_block = network.validators[v].view.last_finalized_block
            while curr != last_finalized_block:
                if network.validators[v].check_estimate_safety(curr):
                    break
                curr = curr.estimate

        # Add all new messages to the global_view
        network.global_view.add_messages(new_messages.values())

<<<<<<< HEAD
        for i, j in successful_paths:
            for b in new_blocks:
                if b.sender == j:
                    communications.append([old_blocks[i], b])

        # network.global_view.add_messages(new_blocks)
=======
        # Display the fact that these messages propagated
        for sender, reciever in message_paths:
            communications.append([old_messages[sender], new_messages[reciever]])
>>>>>>> 5994ee0b

        # Display the fault tolerance in the global view
        tip = network.global_view.estimate()
        while tip and node_ft.get(tip, 0) != s.NUM_VALIDATORS - 1 :
            # TODO: decide which oracle to use when displaying global ft.
            # When refactoring visualizations, could give options to switch
            # between different oracles while displaying a view!
            oracle = CliqueOracle(tip, network.global_view)
            fault_tolerance, num_node_ft = oracle.check_estimate_safety()

            if fault_tolerance > 0:
                safe_blocks.add(tip)
                node_ft[tip] = num_node_ft

            tip = tip.estimate

        if iterator % s.REPORT_INTERVAL == 0:

            # Build the global forkchoice, so we can display it!
            best_block = network.global_view.estimate()
            best_chain = utils.build_chain(best_block, None)

            # Build each validators forkchoice, so we can display as well!
            vals_chain = []
            for i in range(s.NUM_VALIDATORS):
                vals_chain.append(utils.build_chain(network.validators[i].my_latest_message(), None))

            edgelist = []
            edgelist.append({'edges':blockchain, 'width':2,'edge_color':'grey','style':'solid'})
            edgelist.append({'edges':communications, 'width':1,'edge_color':'black','style':'dotted'})
            edgelist.append({'edges':best_chain, 'width':5,'edge_color':'red','style':'solid'})
            for i in range(s.NUM_VALIDATORS):
                edgelist.append({'edges':vals_chain[i],'width':2,'edge_color':'blue','style':'solid'})

            network.report(edges=edgelist, colored_messages=safe_blocks, color_mag=node_ft)


if __name__ == "__main__":
    main()<|MERGE_RESOLUTION|>--- conflicted
+++ resolved
@@ -77,24 +77,15 @@
                 curr = curr.estimate
 
         # Add all new messages to the global_view
-        network.global_view.add_messages(new_messages.values())
+        # network.global_view.add_messages(new_messages.values())
 
-<<<<<<< HEAD
-        for i, j in successful_paths:
-            for b in new_blocks:
-                if b.sender == j:
-                    communications.append([old_blocks[i], b])
-
-        # network.global_view.add_messages(new_blocks)
-=======
         # Display the fact that these messages propagated
         for sender, reciever in message_paths:
             communications.append([old_messages[sender], new_messages[reciever]])
->>>>>>> 5994ee0b
 
         # Display the fault tolerance in the global view
         tip = network.global_view.estimate()
-        while tip and node_ft.get(tip, 0) != s.NUM_VALIDATORS - 1 :
+        while tip and node_ft.get(tip, 0) != s.NUM_VALIDATORS - 1:
             # TODO: decide which oracle to use when displaying global ft.
             # When refactoring visualizations, could give options to switch
             # between different oracles while displaying a view!
@@ -116,7 +107,9 @@
             # Build each validators forkchoice, so we can display as well!
             vals_chain = []
             for i in range(s.NUM_VALIDATORS):
-                vals_chain.append(utils.build_chain(network.validators[i].my_latest_message(), None))
+                vals_chain.append(
+                    utils.build_chain(network.validators[i].my_latest_message(), None)
+                )
 
             edgelist = []
             edgelist.append({'edges':blockchain, 'width':2,'edge_color':'grey','style':'solid'})
