--- conflicted
+++ resolved
@@ -16,14 +16,6 @@
 
 
 def get_fork_choice(last_finalized_block, children, latest_messages):
-<<<<<<< HEAD
-    v_curr_chain = dict()
-
-    for v in latest_messages.keys():
-        if last_finalized_block is None or last_finalized_block.is_in_blockchain(latest_messages[v]):
-            v_curr_chain[v] = utils.build_chain(latest_messages[v], last_finalized_block)
-=======
->>>>>>> 8f115d41
 
     scores = dict()
 
