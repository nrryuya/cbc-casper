import pytest

from casper.blockchain.blockchain_view import BlockchainView
from casper.network import Network
from casper.testing_language import TestLangCBC
from casper.validator import Validator
from simulations.utils import generate_random_gaussian_validator_set


def pytest_addoption(parser):
    parser.addoption("--report", action="store_true", default=False,
                     help="plot TestLangCBC tests")


def run_test_lang_with_reports(test_string, weights):
    TestLangCBC(weights, BlockchainView, True).parse(test_string)


def run_test_lang_without_reports(test_string, weights):
    TestLangCBC(weights, BlockchainView, False).parse(test_string)


@pytest.fixture
def report(request):
    return request.config.getoption("--report")


@pytest.fixture
def test_lang_runner(report):
    if report:
        return run_test_lang_with_reports
    else:
        return run_test_lang_without_reports


@pytest.fixture
def validator_set():
<<<<<<< HEAD
    return generate_random_gaussian_validator_set()
=======
    return generate_random_validator_set(BlockchainView)
>>>>>>> 008b0db7


@pytest.fixture
def validator():
    return Validator("Name", 15.5)


@pytest.fixture
def network(validator_set):
    network = Network(validator_set)
    network.random_initialization()
    return network<|MERGE_RESOLUTION|>--- conflicted
+++ resolved
@@ -35,11 +35,7 @@
 
 @pytest.fixture
 def validator_set():
-<<<<<<< HEAD
-    return generate_random_gaussian_validator_set()
-=======
-    return generate_random_validator_set(BlockchainView)
->>>>>>> 008b0db7
+    return generate_random_gaussian_validator_set(BlockchainView)
 
 
 @pytest.fixture
