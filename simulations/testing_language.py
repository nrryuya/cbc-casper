--- conflicted
+++ resolved
@@ -59,19 +59,11 @@
     def _blocks_needed_to_justify(self, block, validator):
         messages_needed = set()
 
-<<<<<<< HEAD
-        current_block_headers = set()
-        for block_header in block.justification.values():
-            if block_header not in validator.view.pending_messages and \
-                block_header not in validator.view.justified_messages:
-                current_block_headers.add(block_header)
-=======
         current_block_hashes = set()
-        for block_hash in block.justification.latest_messages.values():
+        for block_hash in block.justification.values():
             if block_hash not in validator.view.pending_messages and \
                block_hash not in validator.view.justified_messages:
                 current_block_hashes.add(block_hash)
->>>>>>> 0611916c
 
         while any(current_block_hashes):
             next_hashes = set()
@@ -80,19 +72,10 @@
                 block = self.network.global_view.justified_messages[block_hash]
                 messages_needed.add(block)
 
-<<<<<<< HEAD
-                for other_header in block.justification.values():
-                    if other_header not in validator.view.pending_messages and \
-                        other_header not in validator.view.justified_messages:
-                        next_headers.add(other_header)
-
-            current_block_headers = next_headers
-=======
-                for other_hash in block.justification.latest_messages.values():
+                for other_hash in block.justification.values():
                     if other_hash not in validator.view.pending_messages and \
                        other_hash not in validator.view.justified_messages:
                         next_hashes.add(other_hash)
->>>>>>> 0611916c
 
             current_block_hashes = next_hashes
 
