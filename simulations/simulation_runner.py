import sys

from casper.network import Network

from casper.blockchain.blockchain_plot_tool import BlockchainPlotTool
from casper.binary.binary_plot_tool import BinaryPlotTool
from casper.safety_oracles.clique_oracle import CliqueOracle


class SimulationRunner:
    def __init__(
            self,
            validator_set,
            msg_gen,
            protocol,
            total_rounds,
            report_interval,
            display,
            save,
    ):
        self.validator_set = validator_set
        self.msg_gen = msg_gen
        self.save = save

        self.round = 0
        if total_rounds:
            self.total_rounds = total_rounds
        else:
            self.total_rounds = sys.maxsize

        if report_interval:
            self.report_interval = report_interval
        else:
            self.report_interval = 1

        self.network = Network(validator_set, protocol)
        self.network.random_initialization()

<<<<<<< HEAD
        self.plot_tool = protocol.PlotTool(display, save, self.network.global_view, validator_set)

=======
        # cache info about message events
        self.when_added = {}
        for message in self.network.global_view.messages:
            self.when_added[message] = 0
        self.when_finalized = {}

        self.plot_tool = BlockchainPlotTool(display, save, self.network.global_view, validator_set)
>>>>>>> 2bab3a97
        self.plot_tool.plot()

    def run(self):
        """ run simulation total_rounds if specified
            otherwise, run indefinitely """
        while self.round < self.total_rounds:
            self.step()

        if self.save:
            self.plot_tool.make_gif()

    def step(self):
        """ run one round of the simulation """
        self.round += 1
        message_paths = self.msg_gen(self.validator_set)

        affected_validators = {j for i, j in message_paths}

        sent_messages = self._send_messages_along_paths(message_paths)
        new_messages = self._make_new_messages(affected_validators)
        self._check_for_new_safety(affected_validators)

        self.plot_tool.update(message_paths, sent_messages, new_messages)
        if self.round % self.report_interval == self.report_interval - 1:
            self.plot_tool.plot()

    def _send_messages_along_paths(self, message_paths):
        sent_messages = {}
        # Send most recent message of sender to receive
        for sender, receiver in message_paths:
            message = sender.my_latest_message()
            self.network.propagate_message_to_validator(message, receiver)
            sent_messages[sender] = message

        return sent_messages

    def _make_new_messages(self, validators):
        messages = {}
        for validator in validators:
            message = self.network.get_message_from_validator(validator)
            messages[validator] = message
            self.when_added[message] = len(self.network.global_view.messages)

        return messages

    def _check_for_new_safety(self, affected_validators):
        for validator in affected_validators:
            validator.update_safe_estimates()

        self.network.global_view.update_safe_estimates(self.validator_set)

        # cache when_finalized
        tip = self.network.global_view.last_finalized_block
        while tip and tip not in self.when_finalized:
            self.when_finalized[tip] = len(self.network.global_view.messages)
            tip = tip.estimate<|MERGE_RESOLUTION|>--- conflicted
+++ resolved
@@ -36,19 +36,15 @@
         self.network = Network(validator_set, protocol)
         self.network.random_initialization()
 
-<<<<<<< HEAD
-        self.plot_tool = protocol.PlotTool(display, save, self.network.global_view, validator_set)
-
-=======
         # cache info about message events
         self.when_added = {}
         for message in self.network.global_view.messages:
             self.when_added[message] = 0
         self.when_finalized = {}
 
-        self.plot_tool = BlockchainPlotTool(display, save, self.network.global_view, validator_set)
->>>>>>> 2bab3a97
+        self.plot_tool = protocol.PlotTool(display, save, self.network.global_view, validator_set)
         self.plot_tool.plot()
+
 
     def run(self):
         """ run simulation total_rounds if specified
