--- conflicted
+++ resolved
@@ -12,11 +12,7 @@
 
     if mode == "rand":
 
-<<<<<<< HEAD
-        def random(validator_set):
-=======
         def random(validator_set, num_messages=1):
->>>>>>> 44ea09a5
             """Each round, some randomly selected validators propagate their most recent
             message to other randomly selected validators, who then create new messages."""
             pairs = list(itertools.permutations(validator_set, 2))
