venv*
*.pyc
*.swp
*.lprof
*.prof
*.orig
results.txt
notes.txt

out/
.cache/
.tox/
<<<<<<< HEAD

.DS_Store
=======
graphs/
>>>>>>> 008b0db7
<|MERGE_RESOLUTION|>--- conflicted
+++ resolved
@@ -7,12 +7,9 @@
 results.txt
 notes.txt
 
+graphs/
 out/
 .cache/
 .tox/
-<<<<<<< HEAD
 
-.DS_Store
-=======
-graphs/
->>>>>>> 008b0db7
+.DS_Store