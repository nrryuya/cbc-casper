from collections import namedtuple

import pytest

from simulations.simulation_runner import SimulationRunner
import simulations.utils as utils


@pytest.fixture
def simulation_runner(validator_set):
    msg_gen = utils.message_maker('rand')
<<<<<<< HEAD
    return SimulationRunner(validator_set, msg_gen, 20)


@pytest.fixture
def mock_block():
    return namedtuple("Block", ["sequence_number", "id"])
=======
    return SimulationRunner(validator_set, msg_gen, 20, False, False)
>>>>>>> 008b0db7
<|MERGE_RESOLUTION|>--- conflicted
+++ resolved
@@ -1,5 +1,3 @@
-from collections import namedtuple
-
 import pytest
 
 from simulations.simulation_runner import SimulationRunner
@@ -9,13 +7,4 @@
 @pytest.fixture
 def simulation_runner(validator_set):
     msg_gen = utils.message_maker('rand')
-<<<<<<< HEAD
-    return SimulationRunner(validator_set, msg_gen, 20)
-
-
-@pytest.fixture
-def mock_block():
-    return namedtuple("Block", ["sequence_number", "id"])
-=======
-    return SimulationRunner(validator_set, msg_gen, 20, False, False)
->>>>>>> 008b0db7
+    return SimulationRunner(validator_set, msg_gen, 20, 20, False, False)