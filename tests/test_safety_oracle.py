from testing_language import TestLangCBC

<<<<<<< HEAD

def test_round_robin_safety(test_lang_runner):
=======
def test_round_robin_safety():
>>>>>>> a057bcf4
    test_string = (
        'R B0-A S1-A RR1-B RR1-C RR1-D RR1-E S2-E '
        'S3-E S4-E H0-E H1-E H2-E H3-E H4-E C0-A '
        'C1-A C2-A C3-A C4-A R'
    )
    weights = [9.3, 8.2, 7.1, 6, 5]
    test_lang_runner(test_string, weights)


def test_majority_fork_safe(test_lang_runner):
    test_string = (
        # create right hand side of fork and check for safety
        'R B1-A S0-A B0-L0 S1-L0 B1-L1 S0-L1 B0-L2 S1-L2 '
        'B1-L3 S0-L3 B0-L4 S1-L4 H1-L4 C1-L0 H0-L4 C0-L0 R '
        # other fork shows safe fork blocks, but they remain stuck
        'S2-A B2-R0 S0-R0 H0-L4 S1-R0 H0-L4 R'
    )
    weights = [5, 6, 7]
    test_lang_runner(test_string, weights)


def test_no_majority_fork_unsafe(test_lang_runner):
    test_string = (
        # create right hand side of fork and check for no safety
        'R B2-A S1-A B1-L0 S0-L0 B0-L1 S1-L1 B1-L2 S0-L2 '
        'B0-L3 S1-L3 B1-L4 S0-L4 H0-L4 U0-L0 H1-L4 U1-L0 R '
        # now, left hand side as well. still no safety
        'S3-A B3-R0 S4-R0 B4-R1 S3-R1 B3-R2 S4-R2 B4-R3 '
        'S3-R3 B3-R4 S4-R4 H4-R4 U4-R0 H3-R4 U3-R0 R'
    )
    weights = [5, 4.5, 6, 4, 5.25]
    test_lang_runner(test_string, weights)


def test_no_majority_fork_safe_after_union(test_lang_runner):
    test_string = (
        # generate both sides of an extended fork
        'R B2-A S1-A B1-L0 S0-L0 B0-L1 S1-L1 B1-L2 S0-L2 '
        'B0-L3 S1-L3 B1-L4 S0-L4 H0-L4 U0-L0 H1-L4 U1-L0 R '
        'S3-A B3-R0 S4-R0 B4-R1 S3-R1 B3-R2 S4-R2 B4-R3 '
        'S3-R3 B3-R4 S4-R4 H4-R4 U4-R0 H3-R4 U3-R0 R '
        # show all validators all blocks
        'S0-R4 S1-R4 S2-R4 S2-L4 S3-L4 S4-L4 '
        # check all have correct forkchoice
        'H0-L4 H1-L4 H2-L4 H3-L4 H4-L4 '
        # two rounds of round robin, check have safety on the correct fork
        'RR0-J0 RR0-J1 C0-L0 R'
    )
    weights = [5, 4.5, 6, 4, 5.25]
    test_lang_runner(test_string, weights)<|MERGE_RESOLUTION|>--- conflicted
+++ resolved
@@ -1,11 +1,4 @@
-from testing_language import TestLangCBC
-
-<<<<<<< HEAD
-
 def test_round_robin_safety(test_lang_runner):
-=======
-def test_round_robin_safety():
->>>>>>> a057bcf4
     test_string = (
         'R B0-A S1-A RR1-B RR1-C RR1-D RR1-E S2-E '
         'S3-E S4-E H0-E H1-E H2-E H3-E H4-E C0-A '
