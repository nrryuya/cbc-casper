--- conflicted
+++ resolved
@@ -32,16 +32,9 @@
     assert validator.weight == weight
 
 
-<<<<<<< HEAD
 def test_validator_created_with_genesis():
     validator = Validator(0, 1, BlockchainProtocol)
     assert validator.view.last_finalized_block is not None
-=======
-def test_check_estimate_safety_without_validator_set(empty_just):
-    validator = Validator("cool", 10.2)
-    block = Block(None, empty_just, validator, 0, 0)
-    validator.receive_messages(set([block]))
->>>>>>> dbc8c94b
 
     validator = Validator(0, 1, BinaryProtocol)
     assert validator.my_latest_message() is not None