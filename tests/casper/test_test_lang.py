"""The language testing module ... """

import pytest

from casper.network import Network
from simulations.testing_language import TestLangCBC


def test_init():
    TestLangCBC({0: 1})


@pytest.mark.parametrize(
    'weights, num_val, total_weight',
    [
        ({i: i for i in range(10)}, 10, 45),
        ({i: 9 - i for i in range(10)}, 10, 45),
        ({0: 0}, 1, 0),
        ({}, 0, 0),
    ]
)
def test_initialize_validator_set(weights, num_val, total_weight):
    test_lang = TestLangCBC(weights)
    validator_set = test_lang.validator_set

    assert len(validator_set) == num_val
    assert validator_set.validator_weights() == set(weights.values())
    assert validator_set.weight() == total_weight


def test_init_creates_network(test_weight):
    test_lang = TestLangCBC(test_weight)

    assert isinstance(test_lang.network, Network)


<<<<<<< HEAD
def test_init_validators_have_no_blocks():
    test_lang = TestLangCBC(TEST_WEIGHT)

    assert len(test_lang.network.global_view.justified_messages) == 0
=======
def test_init_validators_create_blocks(test_weight):
    test_lang = TestLangCBC(test_weight)

    assert len(test_lang.network.global_view.justified_messages) == len(test_weight)
>>>>>>> dbc8c94b

    for validator in test_lang.network.validator_set:
        assert len(validator.view.justified_messages) == 0


@pytest.mark.parametrize(
    'test_string, error',
    [
        ('B0-A', None),
        ('B0-A S1-A', None),
        ('B0-A S1-A U1-A', None),
        ('B0-A S1-A H1-A', None),
        ('B0-A RR0-B RR0-C C0-A', None),
        ('R', None),
        ('A-B', KeyError),
        ('BA0-A, S1-A', ValueError),
        ('BA0-A S1-A', KeyError),
        ('RR0-A-A', ValueError),
        ('B0-A S1-A T1-A', KeyError),
        ('RR0-AB1-A', ValueError),
        ('RRR', KeyError),
        ('A0-A S1-A', KeyError),
    ]
)
def test_parse_only_valid_tokens(test_string, test_weight, error):
    test_lang = TestLangCBC(test_weight)

    if isinstance(error, type) and issubclass(error, Exception):
        with pytest.raises(error):
            test_lang.parse(test_string)
        return

    test_lang.parse(test_string)


@pytest.mark.parametrize(
    'test_strings, error',
    [
        (['B0-A', 'S1-A'], None),
        (['B0-A', 'S1-A U1-A'], None),
        (['B0-A', 'RR0-B RR0-C', 'C0-A'], None),
        (['B0-A', 'S1-A T1-A'], KeyError),
        (['B1-A', 'RR0-AB1-A'], ValueError),
    ]
)
def test_parse_only_valid_tokens_split_strings(test_strings, test_weight, error):
    test_lang = TestLangCBC(test_weight)

    if isinstance(error, type) and issubclass(error, Exception):
        with pytest.raises(error):
            for test_string in test_strings:
                test_lang.parse(test_string)
        return

    for test_string in test_strings:
        test_lang.parse(test_string)


@pytest.mark.parametrize(
    'test_string, val_weights, exception',
    [
        ('B0-A B1-B B2-C B3-D B4-E', {i: 5 - i for i in range(5)}, ''),
        ('B0-A S1-A S2-A S3-A S4-A', {i: 5 - i for i in range(5)}, ''),
        ('B0-A S1-A U1-A', {0: 1, 1: 2}, ''),
        ('B0-A S1-A H1-A', {0: 2, 1: 1}, ''),
        ('RR0-A RR0-B C0-A', {0: 2, 1: 1}, ''),
        ('B5-A', {i: 5 - i for i in range(5)}, 'Validator'),
        ('B0-A S1-A', {0: 1}, 'Validator'),
        ('B0-A S1-A S2-A S3-A S4-A', {0: 0}, 'Validator'),
        ('B4-A S5-A', {i: 5 - i for i in range(5)}, 'Validator'),
        ('B0-A S1-A U2-A', {0: 1, 1: 2}, 'Validator'),
        ('B0-A S1-A H2-A', {0: 2, 1: 1}, 'Validator'),
        ('RR0-A RR0-B C2-A', {0: 2, 1: 1}, 'Validator'),
        ('B0-A S1-B', {i: 5 - i for i in range(5)}, 'Block'),
        ('B0-A S1-A U1-B', {i: 5 - i for i in range(5)}, 'Block'),
        ('B0-A S1-A H1-B', {i: 5 - i for i in range(5)}, 'Block'),
        ('B0-A RR0-B RR0-C C0-D', {i: 5 - i for i in range(5)}, 'Block'),
    ]
)
def test_parse_only_valid_val_and_blocks(test_string, val_weights, exception):
    test_lang = TestLangCBC(val_weights)

    if exception:
        with pytest.raises(ValueError, match=exception):
            test_lang.parse(test_string)
        return

    test_lang.parse(test_string)


@pytest.mark.parametrize(
    'test_strings, val_weights, exception',
    [
        (['B0-A B1-B', 'B2-C B3-D B4-E'], {i: 5 - i for i in range(5)}, ''),
        (['B0-A', 'S1-A S2-A S3-A S4-A'], {i: 5 - i for i in range(5)}, ''),
        (['B0-A S1-A', 'U1-A'], {0: 1, 1: 2}, ''),
        (['B0-A', 'S1-A', 'S2-A', 'S3-A', 'S4-A'], {0: 0}, 'Validator'),
        (['B4-A', 'S5-A'], {i: 5 - i for i in range(5)}, 'Validator'),
        (['RR0-A', 'RR0-B', 'C2-A'], {0: 2, 1: 1}, 'Validator'),
        (['B0-A', 'S1-A', 'U1-B'], {i: 5 - i for i in range(5)}, 'Block'),
        (['B0-A', 'RR0-B', 'RR0-C', 'C0-D'], {i: 5 - i for i in range(5)}, 'Block'),
    ]
)
def test_parse_only_valid_val_and_blocks_split_strings(test_strings, val_weights, exception):
    test_lang = TestLangCBC(val_weights)

    if exception:
        with pytest.raises(ValueError, match=exception):
            for test_string in test_strings:
                test_lang.parse(test_string)
        return

    for test_string in test_strings:
        test_lang.parse(test_string)


@pytest.mark.parametrize(
    'test_string, num_blocks, exception',
    [
        ('B0-A', 1, ''),
        ('B0-A S1-A', 1, ''),
        ('B0-A S1-A U1-A B1-B', 2, ''),
        ('B0-A S1-A H1-A B1-B', 2, ''),
        ('B0-A RR0-B RR0-C C0-A B0-D', 12, ''),
        ('B0-A B1-B B2-C B3-D B4-E', 5, ''),
        ('B0-A S1-A S2-A S3-A S4-A', 1, ''),
        ('RR0-A RR0-B', 10, ''),
        ('B0-A B1-A', 1, 'already exists'),
        ('B0-A S1-A S2-A S3-A S4-A B4-B B4-A', 1, 'already exists'),
        ('RR0-A RR0-A', 10, 'already exists'),
    ]
)
def test_make_blocks_makes_new_blocks_adds_global_view(
        test_string,
        test_weight,
        num_blocks,
        exception
        ):
    test_lang = TestLangCBC(test_weight)

    if exception:
        with pytest.raises(Exception, match=exception):
            test_lang.parse(test_string)
        return

    test_lang.parse(test_string)
    assert len(test_lang.network.global_view.justified_messages) == num_blocks


# NOTE: None means the block is not named by the testing language
# this means the block was a init block, or was created by round robin
@pytest.mark.parametrize(
    'test_string, block_justification',
    [
        ('B0-A', {'A': {}}),
        ('B0-A S1-A B1-B', {'B': {0: 'A'}}),
        ('RR0-A', {'A': {i: None for i in range(1, 5)}}),
        (
            'RR0-A B0-B S1-B B1-C',
            {'C': {0: 'B', 1: None, 2: None, 3: None, 4: None}}
        ),
        (
            'B0-A S1-A B1-B S2-B B2-C S3-C B3-D S4-D B4-E',
            {'E': {0: 'A', 1: 'B', 2: 'C', 3: 'D'}}
        ),
        (
            'B0-A S1-A B1-B S2-B B2-C S3-C B3-D S4-D B4-E S0-E B0-F',
            {'F': {0: 'A', 1: 'B', 2: 'C', 3: 'D', 4: 'E'}}
        ),
    ]
)
def test_make_block_builds_on_entire_view(test_string, block_justification, test_weight):
    test_lang = TestLangCBC(test_weight)
    test_lang.parse(test_string)
    global_view = test_lang.network.global_view

    for b in block_justification:
        block = test_lang.blocks[b]
        assert len(block.justification) == len(block_justification[b].keys())
        for validator_name in block_justification[b]:
            block_in_justification = block_justification[b][validator_name]
            validator = test_lang.validator_set.get_validator_by_name(validator_name)

            if block_in_justification:
                message_hash = block.justification[validator]
                justification_message = global_view.justified_messages[message_hash]
                assert test_lang.blocks[block_in_justification] == justification_message


@pytest.mark.parametrize(
    'test_string, exception',
    [
        ('B0-A S1-A', ''),
        ('B0-A S1-A S2-A S3-A S4-A', ''),
        ('B0-A S1-A S1-A', 'has already seen block'),
        ('B0-A S0-A', 'has already seen block'),
        ('RR0-A RR0-B S0-A', 'has already seen block'),
    ]
)
def test_send_block_sends_only_existing_blocks(test_string, test_weight, exception):
    test_lang = TestLangCBC(test_weight)

    if exception:
        with pytest.raises(Exception, match=exception):
            test_lang.parse(test_string)
        return

    test_lang.parse(test_string)


@pytest.mark.parametrize(
    'test_string, num_messages_per_view, message_keys',
    [
        (
            'B0-A S1-A',
            {0: 1, 1: 1},
            {0: ['A'], 1: ['A']}
        ),
        (
            'B0-A S1-A S2-A S3-A S4-A',
            {0: 1, 1: 1, 2: 1, 3: 1, 4: 1},
            {i: ['A'] for i in range(5)}
        ),
        (
            'B0-A S1-A B1-B S2-B B2-C S3-C B3-D S4-D B4-E',
            {0: 1, 1: 2, 2: 3, 3: 4, 4: 5},
            {
                0: ['A'],
                1: ['A', 'B'],
                2: ['A', 'B', 'C'],
                3: ['A', 'B', 'C', 'D'],
                4: ['A', 'B', 'C', 'D', 'E']
            }
        ),
        (
            'B0-A B0-B B0-C B0-D B0-E',
            {0: 5, 1: 0, 2: 0, 3: 0, 4: 0},
            {0: ['A', 'B', 'C', 'D', 'E'], 1: [], 2: [], 3: [], 4: []}
        ),
    ]
)
def test_send_block_updates_val_view(
        test_string,
        test_weight,
        num_messages_per_view,
        message_keys
        ):
    test_lang = TestLangCBC(test_weight)
    test_lang.parse(test_string)

    for validator_name in num_messages_per_view:
        validator = test_lang.validator_set.get_validator_by_name(validator_name)
        assert len(validator.view.justified_messages) == num_messages_per_view[validator_name]
        for message_name in message_keys[validator_name]:
            assert test_lang.blocks[message_name] in validator.view.justified_messages.values()


@pytest.mark.parametrize(
    'test_string, num_messages_per_view, other_val_seen',
    [
        (
            'RR0-A',
            {0: 5, 1: 2, 2: 3, 3: 4, 4: 5},
            {
                0: [0, 1, 2, 3, 4],
                1: [0, 1],
                2: [0, 1, 2],
                3: [0, 1, 2, 3],
                4: [0, 1, 2, 3, 4]
            }
        ),
        (
            'RR0-A RR0-B',
            {0: 10, 1: 7, 2: 8, 3: 9, 4: 10},
            {i: list(range(5)) for i in range(5)}
        ),
        (
            'B0-A S1-A B1-B RR1-C',
            {0: 7, 1: 7, 2: 4, 3: 5, 4: 6},
            {
                0: [0, 1, 2, 3, 4],
                1: [0, 1, 2, 3, 4],
                2: [0, 1, 2],
                3: [0, 1, 2, 3],
                4: [0, 1, 2, 3, 4]
            }
        ),
        (
            'RR0-A B0-B S1-B RR1-C',
            {0: 11, 1: 11, 2: 8, 3: 9, 4: 10},
            {i: list(range(5)) for i in range(5)}
        ),
    ]
)
def test_round_robin_updates_val_view(
        test_string,
        num_messages_per_view,
        other_val_seen,
        test_weight
        ):
    test_lang = TestLangCBC(test_weight)
    test_lang.parse(test_string)

    for validator_name in num_messages_per_view:
        validator = test_lang.validator_set.get_validator_by_name(validator_name)

        assert len(validator.view.justified_messages) == num_messages_per_view[validator_name]
        assert len(validator.view.latest_messages) == len(other_val_seen[validator_name])
        for other_validator_name in other_val_seen[validator_name]:
            other_validator = test_lang.validator_set.get_validator_by_name(other_validator_name)

            assert other_validator in validator.view.latest_messages


@pytest.mark.parametrize(
    'test_string, val_forkchoice',
    [
        ('B0-A S1-A H1-A', {1: 'A'}),
        ('RR0-A', {0: 'A'}),
        ('B0-A S1-A S2-A S3-A S4-A H1-A H2-A H3-A H4-A', {i: 'A' for i in range(5)}),
        ('RR0-A RR0-B H0-B', {0: 'B'}),
        (
            'B0-A S1-A B1-B S2-B B2-C S3-C B3-D S4-D B4-E H0-A H1-B H2-C H3-D H4-E',
            {0: 'A', 1: 'B', 2: 'C', 3: 'D', 4: 'E'}
        ),
    ]
)
def test_head_equals_block_checks_forkchoice(test_string, test_weight, val_forkchoice):
    test_lang = TestLangCBC(test_weight)
    test_lang.parse(test_string)

    for validator_name in val_forkchoice:
        validator = test_lang.validator_set.get_validator_by_name(validator_name)
        block_name = val_forkchoice[validator_name]
        assert test_lang.blocks[block_name] == validator.estimate()


@pytest.mark.parametrize(
    'test_string, error',
    [
        (('NOFINAL'), ''),
        ('RR0-A RR0-B RR0-C RR0-D RR0-E RR0-F U0-A', 'failed no-safety assert'),
    ]
)
def test_no_safety(test_string, test_weight, error):
    if test_string == 'NOFINAL':
        test_string = ''
        for i in range(100):
            test_string += 'B' + str(i % len(test_weight)) + '-' + str(i) + ' ' + \
                'B' + str((i + 1) % len(test_weight)) + '-' + str(100 + i) + ' ' + \
                'S' + str((i + 2) % len(test_weight)) + '-' + str(100 + i) + ' ' +\
                'S' + str((i + 1) % len(test_weight)) + '-' + str(i) + ' '
        test_string += 'U0-0'

    test_lang = TestLangCBC(test_weight)

    if error:
        with pytest.raises(Exception, match=error):
            test_lang.parse(test_string)
        return

    test_lang.parse(test_string)<|MERGE_RESOLUTION|>--- conflicted
+++ resolved
@@ -34,17 +34,10 @@
     assert isinstance(test_lang.network, Network)
 
 
-<<<<<<< HEAD
 def test_init_validators_have_no_blocks():
     test_lang = TestLangCBC(TEST_WEIGHT)
 
     assert len(test_lang.network.global_view.justified_messages) == 0
-=======
-def test_init_validators_create_blocks(test_weight):
-    test_lang = TestLangCBC(test_weight)
-
-    assert len(test_lang.network.global_view.justified_messages) == len(test_weight)
->>>>>>> dbc8c94b
 
     for validator in test_lang.network.validator_set:
         assert len(validator.view.justified_messages) == 0
