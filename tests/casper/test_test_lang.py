"""The language testing module ... """

import pytest

from casper.network import Network
from simulations.testing_language import TestLangCBC

TEST_STRING = 'B0-A'
TEST_WEIGHT = {i: 5 - i for i in range(5)}


def test_init():
    TestLangCBC({0: 1})


@pytest.mark.parametrize(
    'weights, num_val, total_weight',
    [
        ({i: i for i in range(10)}, 10, 45),
        ({i: 9 - i for i in range(10)}, 10, 45),
        ({0: 0}, 1, 0),
        ({}, 0, 0),
    ]
)
def test_initialize_validator_set(weights, num_val, total_weight):
    test_lang = TestLangCBC(weights)
    validator_set = test_lang.validator_set

    assert len(validator_set) == num_val
    assert validator_set.validator_weights() == set(weights.values())
    assert validator_set.weight() == total_weight


def test_init_creates_network():
    test_lang = TestLangCBC(TEST_WEIGHT)

    assert isinstance(test_lang.network, Network)


def test_init_validators_create_blocks():
    test_lang = TestLangCBC(TEST_WEIGHT)

    assert len(test_lang.network.global_view.justified_messages) == len(TEST_WEIGHT)

    for validator in test_lang.network.validator_set:
        assert len(validator.view.justified_messages) == 1
        assert len(validator.view.latest_messages) == 1
        assert validator.view.latest_messages[validator].estimate is None


@pytest.mark.parametrize(
    'test_string, error',
    [
        ('B0-A', None),
        ('B0-A S1-A', None),
        ('B0-A S1-A U1-A', None),
        ('B0-A S1-A H1-A', None),
        ('B0-A RR0-B RR0-C C0-A', None),
        ('R', None),
        ('A-B', KeyError),
        ('BA0-A, S1-A', ValueError),
        ('BA0-A S1-A', KeyError),
        ('RR0-A-A', ValueError),
        ('B0-A S1-A T1-A', KeyError),
        ('RR0-AB1-A', ValueError),
        ('RRR', KeyError),
        ('A0-A S1-A', KeyError),
    ]
)
def test_parse_only_valid_tokens(test_string, error):
    test_lang = TestLangCBC(TEST_WEIGHT)

    if isinstance(error, type) and issubclass(error, Exception):
        with pytest.raises(error):
            test_lang.parse(test_string)
        return

    test_lang.parse(test_string)


@pytest.mark.parametrize(
    'test_strings, error',
    [
        (['B0-A', 'S1-A'], None),
        (['B0-A', 'S1-A U1-A'], None),
        (['B0-A', 'RR0-B RR0-C', 'C0-A'], None),
        (['B0-A', 'S1-A T1-A'], KeyError),
        (['B1-A', 'RR0-AB1-A'], ValueError),
    ]
)
def test_parse_only_valid_tokens_split_strings(test_strings, error):
    test_lang = TestLangCBC(TEST_WEIGHT)

    if isinstance(error, type) and issubclass(error, Exception):
        with pytest.raises(error):
            for test_string in test_strings:
                test_lang.parse(test_string)
        return

    for test_string in test_strings:
        test_lang.parse(test_string)


@pytest.mark.parametrize(
    'test_string, val_weights, exception',
    [
        ('B0-A B1-B B2-C B3-D B4-E', TEST_WEIGHT, ''),
        ('B0-A S1-A S2-A S3-A S4-A', TEST_WEIGHT, ''),
        ('B0-A S1-A U1-A', {0: 1, 1: 2}, ''),
        ('B0-A S1-A H1-A', {0: 2, 1: 1}, ''),
        ('RR0-A RR0-B C0-A', {0: 2, 1: 1}, ''),
        ('B5-A', TEST_WEIGHT, 'Validator'),
        ('B0-A S1-A', {0: 1}, 'Validator'),
        ('B0-A S1-A S2-A S3-A S4-A', {0: 0}, 'Validator'),
        ('B4-A S5-A', TEST_WEIGHT, 'Validator'),
        ('B0-A S1-A U2-A', {0: 1, 1: 2}, 'Validator'),
        ('B0-A S1-A H2-A', {0: 2, 1: 1}, 'Validator'),
        ('RR0-A RR0-B C2-A', {0: 2, 1: 1}, 'Validator'),
        ('B0-A S1-B', TEST_WEIGHT, 'Block'),
        ('B0-A S1-A U1-B', TEST_WEIGHT, 'Block'),
        ('B0-A S1-A H1-B', TEST_WEIGHT, 'Block'),
        ('B0-A RR0-B RR0-C C0-D', TEST_WEIGHT, 'Block'),
    ]
)
def test_parse_only_valid_val_and_blocks(test_string, val_weights, exception):
    test_lang = TestLangCBC(val_weights)

    if exception:
        with pytest.raises(ValueError, match=exception):
            test_lang.parse(test_string)
        return

    test_lang.parse(test_string)


@pytest.mark.parametrize(
    'test_strings, val_weights, exception',
    [
        (['B0-A B1-B', 'B2-C B3-D B4-E'], TEST_WEIGHT, ''),
        (['B0-A', 'S1-A S2-A S3-A S4-A'], TEST_WEIGHT, ''),
        (['B0-A S1-A', 'U1-A'], {0: 1, 1: 2}, ''),
        (['B0-A', 'S1-A', 'S2-A', 'S3-A', 'S4-A'], {0: 0}, 'Validator'),
        (['B4-A', 'S5-A'], TEST_WEIGHT, 'Validator'),
        (['RR0-A', 'RR0-B', 'C2-A'], {0: 2, 1: 1}, 'Validator'),
        (['B0-A', 'S1-A', 'U1-B'], TEST_WEIGHT, 'Block'),
        (['B0-A', 'RR0-B', 'RR0-C', 'C0-D'], TEST_WEIGHT, 'Block'),
    ]
)
def test_parse_only_valid_val_and_blocks_split_strings(test_strings, val_weights, exception):
    test_lang = TestLangCBC(val_weights)

    if exception:
        with pytest.raises(ValueError, match=exception):
            for test_string in test_strings:
                test_lang.parse(test_string)
        return

    for test_string in test_strings:
        test_lang.parse(test_string)


# NOTE: network.global_view.messages starts with 5 messages from random_initialization
@pytest.mark.parametrize(
    'test_string, num_blocks, exception',
    [
        ('B0-A', 6, ''),
        ('B0-A S1-A', 6, ''),
        ('B0-A S1-A U1-A B1-B', 7, ''),
        ('B0-A S1-A H1-A B1-B', 7, ''),
        ('B0-A RR0-B RR0-C C0-A B0-D', 17, ''),
        ('B0-A B1-B B2-C B3-D B4-E', 10, ''),
        ('B0-A S1-A S2-A S3-A S4-A', 6, ''),
        ('RR0-A RR0-B', 15, ''),
        ('B0-A B1-A', 6, 'already exists'),
        ('B0-A S1-A S2-A S3-A S4-A B4-B B4-A', 6, 'already exists'),
        ('RR0-A RR0-A', 15, 'already exists'),
    ]
)
def test_make_blocks_makes_new_blocks_adds_global_view(test_string, num_blocks, exception):
    test_lang = TestLangCBC(TEST_WEIGHT)

    if exception:
        with pytest.raises(Exception, match=exception):
            test_lang.parse(test_string)
        return

    test_lang.parse(test_string)
    assert len(test_lang.network.global_view.justified_messages) == num_blocks


# NOTE: None means the block is not named by the testing language
# this means the block was a init block, or was created by round robin
@pytest.mark.parametrize(
    'test_string, block_justification',
    [
        ('B0-A', {'A': {0: None}}),
        ('B0-A S1-A B1-B', {'B': {0: 'A', 1: None}}),
        ('RR0-A', {'A': {i: None for i in range(5)}}),
        (
            'RR0-A B0-B S1-B B1-C',
            {'C': {0: 'B', 1: None, 2: None, 3: None, 4: None}}
        ),
        (
            'B0-A S1-A B1-B S2-B B2-C S3-C B3-D S4-D B4-E',
            {'E': {0: 'A', 1: 'B', 2: 'C', 3: 'D', 4: None}}
        ),
        (
            'B0-A S1-A B1-B S2-B B2-C S3-C B3-D S4-D B4-E S0-E B0-F',
            {'F': {0: 'A', 1: 'B', 2: 'C', 3: 'D', 4: 'E'}}
        ),
    ]
)
def test_make_block_builds_on_entire_view(test_string, block_justification):
    test_lang = TestLangCBC(TEST_WEIGHT)
    test_lang.parse(test_string)

    for b in block_justification:
        block = test_lang.blocks[b]
        assert len(block.justification) == len(block_justification[b].keys())
        for validator_name in block_justification[b]:
            block_in_justification = block_justification[b][validator_name]
            validator = test_lang.validator_set.get_validator_by_name(validator_name)

            if block_in_justification:
<<<<<<< HEAD
                message_header = block.justification[validator]
                justification_message = test_lang.network.global_view.justified_messages[message_header]
=======
                message_hash = block.justification.latest_messages[validator]
                justification_message = test_lang.network.global_view.justified_messages[message_hash]
>>>>>>> 0611916c
                assert test_lang.blocks[block_in_justification] == justification_message


@pytest.mark.parametrize(
    'test_string, exception',
    [
        ('B0-A S1-A', ''),
        ('B0-A S1-A S2-A S3-A S4-A', ''),
        ('B0-A S1-A S1-A', 'has already seen block'),
        ('B0-A S0-A', 'has already seen block'),
        ('RR0-A RR0-B S0-A', 'has already seen block'),
    ]
)
def test_send_block_sends_only_existing_blocks(test_string, exception):
    test_lang = TestLangCBC(TEST_WEIGHT)

    if exception:
        with pytest.raises(Exception, match=exception):
            test_lang.parse(test_string)
        return

    test_lang.parse(test_string)


@pytest.mark.parametrize(
    'test_string, num_messages_per_view, message_keys',
    [
        (
            'B0-A S1-A',
            {0: 2, 1: 3},
            {0: ['A'], 1: ['A']}
        ),
        (
            'B0-A S1-A S2-A S3-A S4-A',
            {0: 2, 1: 3, 2: 3, 3: 3, 4: 3},
            {i: ['A'] for i in range(5)}
        ),
        (
            'B0-A S1-A B1-B S2-B B2-C S3-C B3-D S4-D B4-E',
            {0: 2, 1: 4, 2: 6, 3: 8, 4: 10},
            {
                0: ['A'],
                1: ['A', 'B'],
                2: ['A', 'B', 'C'],
                3: ['A', 'B', 'C', 'D'],
                4: ['A', 'B', 'C', 'D', 'E']
            }
        ),
        (
            'B0-A B0-B B0-C B0-D B0-E',
            {0: 6, 1: 1, 2: 1, 3: 1, 4: 1},
            {0: ['A', 'B', 'C', 'D', 'E'], 1: [], 2: [], 3: [], 4: []}
        ),
    ]
)
def test_send_block_updates_val_view(test_string, num_messages_per_view, message_keys):
    test_lang = TestLangCBC(TEST_WEIGHT)
    test_lang.parse(test_string)

    for validator_name in num_messages_per_view:
        validator = test_lang.validator_set.get_validator_by_name(validator_name)
        assert len(validator.view.justified_messages) == num_messages_per_view[validator_name]
        for message_name in message_keys[validator_name]:
            assert test_lang.blocks[message_name] in validator.view.justified_messages.values()


@pytest.mark.parametrize(
    'test_string, num_messages_per_view, other_val_seen',
    [
        (
            'RR0-A',
            {0: 10, 1: 4, 2: 6, 3: 8, 4: 10},
            {
                0: [0, 1, 2, 3, 4],
                1: [0, 1],
                2: [0, 1, 2],
                3: [0, 1, 2, 3],
                4: [0, 1, 2, 3, 4]
            }
        ),
        (
            'RR0-A RR0-B',
            {0: 15, 1: 12, 2: 13, 3: 14, 4: 15},
            {i: list(range(5)) for i in range(5)}
        ),
        (
            'B0-A S1-A B1-B RR1-C',
            {0: 12, 1: 12, 2: 7, 3: 9, 4: 11},
            {
                0: [0, 1, 2, 3, 4],
                1: [0, 1, 2, 3, 4],
                2: [0, 1, 2],
                3: [0, 1, 2, 3],
                4: [0, 1, 2, 3, 4]
            }
        ),
        (
            'RR0-A B0-B S1-B RR1-C',
            {0: 16, 1: 16, 2: 13, 3: 14, 4: 15},
            {i: list(range(5)) for i in range(5)}
        ),
    ]
)
def test_round_robin_updates_val_view(test_string, num_messages_per_view, other_val_seen):
    test_lang = TestLangCBC(TEST_WEIGHT)
    test_lang.parse(test_string)

    for validator_name in num_messages_per_view:
        validator = test_lang.validator_set.get_validator_by_name(validator_name)

        assert len(validator.view.justified_messages) == num_messages_per_view[validator_name]
        assert len(validator.view.latest_messages) == len(other_val_seen[validator_name])
        for other_validator_name in other_val_seen[validator_name]:
            other_validator = test_lang.validator_set.get_validator_by_name(other_validator_name)

            assert other_validator in validator.view.latest_messages


@pytest.mark.parametrize(
    'test_string, val_forkchoice',
    [
        ('B0-A S1-A H1-A', {1: 'A'}),
        ('RR0-A', {0: 'A'}),
        ('B0-A S1-A S2-A S3-A S4-A H1-A H2-A H3-A H4-A', {i: 'A' for i in range(5)}),
        ('RR0-A RR0-B H0-B', {0: 'B'}),
        (
            'B0-A S1-A B1-B S2-B B2-C S3-C B3-D S4-D B4-E H0-A H1-B H2-C H3-D H4-E',
            {0: 'A', 1: 'B', 2: 'C', 3: 'D', 4: 'E'}
        ),
    ]
)
def test_head_equals_block_checks_forkchoice(test_string, val_forkchoice):
    test_lang = TestLangCBC(TEST_WEIGHT)
    test_lang.parse(test_string)

    for validator_name in val_forkchoice:
        validator = test_lang.validator_set.get_validator_by_name(validator_name)
        block_name = val_forkchoice[validator_name]
        assert test_lang.blocks[block_name] == validator.estimate()


@pytest.mark.parametrize(
    'test_string, error',
    [
        (('NOFINAL'), ''),
        ('RR0-A RR0-B RR0-C RR0-D RR0-E RR0-F U0-A', 'failed no-safety assert'),
    ]
)
def test_no_safety(test_string, error):
    if test_string == 'NOFINAL':
        test_string = ''
        for i in range(100):
            test_string += 'B' + str(i % len(TEST_WEIGHT)) + '-' + str(i) + ' ' + \
                'B' + str((i + 1) % len(TEST_WEIGHT)) + '-' + str(100 + i) + ' ' + \
                'S' + str((i + 2) % len(TEST_WEIGHT)) + '-' + str(100 + i) + ' ' +\
                'S' + str((i + 1) % len(TEST_WEIGHT)) + '-' + str(i) + ' '
        test_string += 'U0-0'

    test_lang = TestLangCBC(TEST_WEIGHT)

    if error:
        with pytest.raises(Exception, match=error):
            test_lang.parse(test_string)
        return

    test_lang.parse(test_string)<|MERGE_RESOLUTION|>--- conflicted
+++ resolved
@@ -222,13 +222,8 @@
             validator = test_lang.validator_set.get_validator_by_name(validator_name)
 
             if block_in_justification:
-<<<<<<< HEAD
-                message_header = block.justification[validator]
-                justification_message = test_lang.network.global_view.justified_messages[message_header]
-=======
-                message_hash = block.justification.latest_messages[validator]
+                message_hash = block.justification[validator]
                 justification_message = test_lang.network.global_view.justified_messages[message_hash]
->>>>>>> 0611916c
                 assert test_lang.blocks[block_in_justification] == justification_message
 
 
